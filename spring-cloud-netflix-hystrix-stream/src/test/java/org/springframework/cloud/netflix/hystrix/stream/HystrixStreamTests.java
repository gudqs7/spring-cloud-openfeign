--- conflicted
+++ resolved
@@ -39,13 +39,8 @@
  * @author Spencer Gibb
  */
 @RunWith(SpringJUnit4ClassRunner.class)
-<<<<<<< HEAD
 @SpringBootTest(classes = HystrixStreamTests.Application.class, webEnvironment = WebEnvironment.RANDOM_PORT,
-		properties = { "spring.jmx.enabled=true" })
-=======
-@SpringBootTest(classes = HystrixStreamTests.Application.class, webEnvironment = WebEnvironment.RANDOM_PORT, value = {
-		"server.port=0", "spring.jmx.enabled=true", "spring.application.name=mytestapp" })
->>>>>>> 7425f974
+		properties = { "spring.jmx.enabled=true", "spring.application.name=mytestapp" })
 @DirtiesContext
 public class HystrixStreamTests {
 
@@ -54,7 +49,7 @@
 
 	@Autowired
 	private Application application;
-	
+
 	@Autowired
 	private DiscoveryClient discoveryClient;
 
@@ -74,7 +69,7 @@
 	@Test
 	public void contextLoads() {
 		this.application.hello();
-		//It is important that local service instance resolves for metrics 
+		//It is important that local service instance resolves for metrics
 		//origin details to be populated
 		ServiceInstance localServiceInstance = discoveryClient.getLocalServiceInstance();
 		assertThat(localServiceInstance).isNotNull();
